--- conflicted
+++ resolved
@@ -725,16 +725,11 @@
                         pattern_description += ", Elevated volume:OI ratio"
                     
                     # Calculate call/put ratio (cap at 9999.9999 to avoid database overflow)
-<<<<<<< HEAD
-                    call_put_ratio = call_volume / put_volume if put_volume > 0 else 9999.9999
-                    call_put_ratio = min(call_put_ratio, 9999.9999) # sets the min value to 9999.9999
-=======
                     original_ratio = call_volume / put_volume if put_volume > 0 else 9999.9999
                     call_put_ratio = min(original_ratio, 9999.9999)
                     if original_ratio > 9999.9999:
                         logger.warning(f"Capped call/put ratio for {anomaly_data['symbol']}: {original_ratio:.2f} -> 9999.9999")
                     
->>>>>>> 0203f2a0
                     
                     # Prepare row data
                     row_data = (
